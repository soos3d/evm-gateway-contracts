/*
 * Copyright 2025 Circle Internet Group, Inc. All rights reserved.

 * SPDX-License-Identifier: Apache-2.0

 * Licensed under the Apache License, Version 2.0 (the "License");
 * you may not use this file except in compliance with the License.
 * You may obtain a copy of the License at
 *
 *     http://www.apache.org/licenses/LICENSE-2.0
 *
 * Unless required by applicable law or agreed to in writing, software
 * distributed under the License is distributed on an "AS IS" BASIS,
 * WITHOUT WARRANTIES OR CONDITIONS OF ANY KIND, either express or implied.
 * See the License for the specific language governing permissions and
 * limitations under the License.
 */
pragma solidity ^0.8.28;

import {BurnsStorage} from "src/lib/wallet/Burns.sol";
import {DelegationStorage} from "src/lib/wallet/Delegation.sol";
import {BalancesStorage} from "src/lib/wallet/Balances.sol";
import {SpendHashesStorage} from "src/lib/common/SpendHashes.sol";
import {DomainStorage} from "src/lib/common/Domain.sol";
import {TokenSupportStorage} from "src/lib/common/TokenSupport.sol";
import {AuthorizationCursor} from "src/lib/authorizations/AuthorizationCursor.sol";
import {BurnAuthorizationLib} from "src/lib/authorizations/BurnAuthorizationLib.sol";
import {TransferSpecLib} from "src/lib/authorizations/TransferSpecLib.sol";
import {_bytes32ToAddress} from "src/lib/util/addresses.sol";
import {ECDSA} from "@openzeppelin/contracts/utils/cryptography/ECDSA.sol";
import {MessageHashUtils} from "@openzeppelin/contracts/utils/cryptography/MessageHashUtils.sol";
import {SafeERC20} from "@openzeppelin/contracts/token/ERC20/utils/SafeERC20.sol";
import {IERC20} from "@openzeppelin/contracts/token/ERC20/IERC20.sol";
import {IBurnToken} from "src/interfaces/IBurnToken.sol";

/// Handles the implementation of burning, split out as an external library for bytecode size
library BurnLib {
    using MessageHashUtils for bytes32;
    using TransferSpecLib for bytes29;
    using BurnAuthorizationLib for bytes29;
    using BurnAuthorizationLib for AuthorizationCursor;
    using SafeERC20 for IERC20;

    error InvalidBurnSigner();
    error MismatchedBurn();
    error MustHaveAtLeastOneBurnAuthorization();
    error AuthorizationValueMustBePositive(uint32 index);
    error AuthorizationExpired(uint32 index, uint256 maxBlockHeight, uint256 currentBlock);
<<<<<<< HEAD
    error InvalidAuthorizationSourceSigner(uint32 index, address expectedSigner, address actualSigner);
=======
    error InsufficientBalanceForSameChainSpend();
>>>>>>> bd6ada25
    error InvalidAuthorizationSourceContract(uint32 index, address expectedSourceContract);
    error UnsupportedToken(uint32 index, address sourceToken);
    error BurnFeeTooHigh(uint32 index, uint256 maxFee, uint256 actualFee);
    error NotAllSameToken();
    error NoRelevantBurnAuthorizations();

    /// Emitted when the operator burns tokens that have been spent on another domain
    ///
    /// @param token               The token that was spent
    /// @param depositor           The depositor who owned the spent balance
    /// @param spendHash           The keccak256 hash of the `SpendSpec`
    /// @param destinationDomain   The domain the spend was used on
    /// @param recipient           The recipient of the funds at the destination
    /// @param authorizer          The address that authorized the transfer
    /// @param value               The value that was spent
    /// @param fee                 The fee charged for the burn
    /// @param fromSpendable       The value burnt from the `spendable` balance
    /// @param fromWithdrawing     The value burnt from the `withdrawing` balance
    event BurnedSpent(
        address indexed token,
        address indexed depositor,
        bytes32 indexed spendHash,
        uint32 destinationDomain,
        bytes32 recipient,
        address authorizer,
        uint256 value,
        uint256 fee,
        uint256 fromSpendable,
        uint256 fromWithdrawing
    );

    /// Emitted when a spend authorization is used on the same chain as its source, resulting in a same-chain spend that
    /// transfers funds to the recipient instead of minting and burning them
    ///
    /// @param token                The token that was spent
    /// @param depositor            The depositor who owned the spent balance
    /// @param spendHash            The keccak256 hash of the SpendSpec
    /// @param recipient            The recipient of the funds
    /// @param authorizer           The address that authorized the transfer
    /// @param value                The value transferred to the recipient
    /// @param fromSpendable        The value transferred from the `spendable`
    ///                             balance
    /// @param fromWithdrawing      The value transferred from the `withdrawing`
    ///                             balance
    /// @param spendAuthorization   The entire spend authorization that was used
    event TransferredSpent(
        address indexed token,
        address indexed depositor,
        bytes32 indexed spendHash,
        address recipient,
        address authorizer,
        uint256 value,
        uint256 fromSpendable,
        uint256 fromWithdrawing,
        bytes spendAuthorization
    );

    /// Debit the depositor's balance and burn the tokens after a spend was authorized
    ///
    /// @dev `authorizations`, `signatures`, and `fees` must all be the same length
    /// @dev Will revert if `destinationDomain` is the same as `sourceDomain` (since no burn is required)
    /// @dev For a set of burn authorizations, authorizations from other domains are ignored. The whole set is still
    ///      needed to verify the signature.
    /// @dev See `lib/authorizations/BurnAuthorizations.sol` for encoding details
    ///
    /// @param authorizations    An array of byte-encoded burn authorizations
    /// @param signatures        One signature from the authorizer of each burn authorization (set)
    /// @param fees              The fees to be collected for each burn. Fees for burns on other domains are ignored and
    ///                          may be passed as zero. Each fee must be no more than `maxFee` of the corresponding burn
    ///                          authorization.
    /// @param burnerSignature   A signature from `burnSigner` on the abi-encoded first three arguments
    function burnSpent(
        bytes[] memory authorizations,
        bytes[] memory signatures,
        uint256[][] memory fees,
        bytes memory burnerSignature
    ) external {
        if (authorizations.length == 0) {
            revert MustHaveAtLeastOneBurnAuthorization();
        }

        if (signatures.length != authorizations.length || fees.length != authorizations.length) {
            revert MismatchedBurn();
        }

        _verifyBurnerSignature(burnerSignature);

        for (uint256 i = 0; i < authorizations.length; i++) {
            _validateAndProcessAuthorizationPayload(authorizations[i], signatures[i], fees[i]);
        }
    }

    /// @notice Transfers funds between accounts on the same chain after a spend authorization
    /// @dev The caller must be the `minterContract`
    /// @dev Source and destination domains must match this contract's domain (enforced by `minterContract`)
    /// @dev No fee is charged for same-chain transfers
    /// @dev See {SpendAuthorization} for authorization encoding details
    /// @param token The token being transferred
    /// @param depositor The owner of the funds in the wallet
    /// @param spendHash The keccak256 hash of the SpendSpec
    /// @param recipient The recipient of the transfer
    /// @param authorizer The address that authorized the spend
    /// @param value The transfer amount
    /// @param spendAuthorization The encoded SpendAuthorization or SpendAuthorizationSet
    function sameChainSpend(
        address token,
        address depositor,
        address recipient,
        address authorizer,
        uint256 value,
        bytes32 spendHash,
        bytes memory spendAuthorization
    ) external {
        (uint256 fromSpendable, uint256 fromWithdrawing) = _reduceBalance(token, depositor, value);

        if (fromSpendable + fromWithdrawing != value) {
            revert InsufficientBalanceForSameChainSpend();
        }

        IERC20(token).safeTransfer(recipient, value);

        emit TransferredSpent(
            token,
            depositor,
            spendHash,
            recipient,
            authorizer,
            value,
            fromSpendable,
            fromWithdrawing,
            spendAuthorization
        );
    }

    /**
     * @notice Validates a single authorization or authorization set, recovers the signer, and processes all relevant burns.
     * @param authorization The byte-encoded set of authorizations (potentially containing multiple individual auths).
     * @param signature The ECDSA signature over the `keccak256` hash of `authorization`.
     * @param fees An array containing the fee proposed for each individual authorization within the set. Must match
     *             the number of authorizations encoded in `authorization`.
     */
    function _validateAndProcessAuthorizationPayload(
        bytes memory authorization,
        bytes memory signature,
        uint256[] memory fees
    ) internal {
        AuthorizationCursor memory cursor = BurnAuthorizationLib.cursor(authorization);
        if (cursor.numAuths == 0) {
            revert MustHaveAtLeastOneBurnAuthorization();
        }

        if (fees.length != cursor.numAuths) {
            revert MismatchedBurn();
        }

        address authorizer = _recoverAuthorizationSigner(authorization, signature);
        _processAuthorizationsAndBurn(cursor, authorizer, fees, BurnsStorage.get().feeRecipient);
    }

    /**
     * @notice Iterates through a set of burn authorizations, validates and processes relevant ones.
     * @param cursor An initialized `AuthorizationCursor` pointing to the start of the authorization set.
     * @param authorizer The address recovered from the signature covering the entire authorization set.
     * @param fees An array containing the fee proposed for each individual authorization.
     * @param feeRecipient The address designated to receive the collected fees.
     */
    function _processAuthorizationsAndBurn(
        AuthorizationCursor memory cursor,
        address authorizer,
        uint256[] memory fees,
        address feeRecipient
    ) internal {
        address token;
        uint256 totalFee = 0;
        uint256 totalDeductedAmount = 0;
        bytes29 auth;
        uint32 index = 0;

        while (!cursor.done) {
            index = cursor.index; // cursor.next() increments index

            // Get the next burn authorization and extract its transfer spec
            auth = cursor.next();
            bytes29 spec = auth.getTransferSpec();

            // Validate that everything about the burn authorization is as expected, and skip if it's not for this domain
            bool relevant = _validateBurnAuthorization(auth, authorizer, fees[index], index);
            if (!relevant) {
                continue;
            }

            // Ensure that each one we've seen so far is for the same token
            address _token = _bytes32ToAddress(spec.getSourceToken());
            if (token != address(0)) {
                if (_token != token) {
                    revert NotAllSameToken();
                }
            } else {
                token = _token;
            }

            // Reduce the balance of the depositor(s) and add to the total fee and burn amount
            uint256 fee = fees[index];
            (uint256 deductedAmount, uint256 actualFeeCharged) = _applySingleBurnAuthorization(spec, authorizer, fee);
            totalDeductedAmount += deductedAmount;
            totalFee += actualFeeCharged;
        }

        if (totalDeductedAmount == 0) {
            revert NoRelevantBurnAuthorizations();
        }

        // Collect the fee
        IERC20(token).safeTransfer(feeRecipient, totalFee);
        // Burn everything else
        IBurnToken(token).burn(totalDeductedAmount - totalFee);
    }

    /**
     * @notice Processes a single valid burn authorization: marks the spend hash, reduces balance, and emits event.
     * @dev Assumes the associated `TransferSpec` (`spec`) has already been validated for relevance to the current
     *      domain and basic validity checks (e.g., non-zero value, expiry). It calculates the actual fee charged based
     *      on available balance after deducting the value.
     * @param spec The `TransferSpec` (`bytes29`) derived from the validated burn authorization.
     * @param authorizer The address that signed the authorization set containing this spec.
     * @param fee The fee requested for this specific burn operation.
     * @return deductedAmount The total amount actually deducted from the depositor's balances (value + actualFeeCharged).
     *                        May be less than `value + fee` if the depositor had insufficient balance.
     * @return actualFeeCharged The fee amount actually charged and collected. May be less than `fee` if the depositor
     *                          had insufficient balance to cover the full value and fee.
     */
    function _applySingleBurnAuthorization(bytes29 spec, address authorizer, uint256 fee)
        internal
        returns (uint256 deductedAmount, uint256 actualFeeCharged)
    {
        // Mark the spend hash as used
        SpendHashesStorage._checkAndMark(spec.getHash());

        // Extract the relevant parameters from the TransferSpec
        address token = _bytes32ToAddress(spec.getSourceToken());
        address depositor = _bytes32ToAddress(spec.getSourceDepositor());
        uint256 value = spec.getValue();

        // Reduce the balances of the depositor by amount being burned + the fee, returning the overall amounts that were drawn from each balance type
        (uint256 fromSpendable, uint256 fromWithdrawing) = _reduceBalance(token, depositor, value + fee);

        deductedAmount = fromSpendable + fromWithdrawing;
        if (deductedAmount < value + fee) {
            emit InsufficientBalance(token, depositor, value + fee, fromSpendable, fromWithdrawing);
        }

        // If the full amount could not be deducted, we want to prioritize burning over taking the fee
        if (deductedAmount <= value) {
            actualFeeCharged = 0;
        } else {
            actualFeeCharged = deductedAmount - value;
        }

        // Emit an event with all the information about the burn
        emit BurnedSpent(
            token,
            depositor,
            spec.getHash(),
            spec.getDestinationDomain(),
            spec.getDestinationRecipient(),
            authorizer,
            value,
            actualFeeCharged,
            fromSpendable,
            fromWithdrawing
        );

        // Return the amount that was actually deducted and the actual fee charged
        return (deductedAmount, actualFeeCharged);
    }

    /// Internal function to verify the signature of the `burnSigner` on the other arguments in calldata, hashing the
    /// arguments from calldata rather than using abi.encode (which does a lot of copying and stack manipulation).
    ///
    /// @dev Must be called only from `burnSpent`, to ensure the calldata is as expected
    ///
    /// @param burnerSignature   The signature from the `burnSigner` to verify
    function _verifyBurnerSignature(bytes memory burnerSignature) internal view {
        // Ensure that the signature is the expected length, to correctly index into the calldata
        if (burnerSignature.length != 65) {
            revert InvalidBurnSigner();
        }

        // Isolate just the arguments that are signed in the calldata by slicing `msg.data`:
        //     - Skips over the beginning of the calldata to get to the first argument
        //         - 4 bytes for the function selector
        //         - 128 bytes for the 4 argument offsets
        //         - 4 + 128 = 132 = 0x84
        //     - Does not include the last argument (the signature itself)
        //         - We know it is 65 bytes (verified above), so takes up 128 (0x80) bytes
        //           (32 for the length, and 96 for the 32-byte-aligned contents)
        bytes memory calldataBytes = msg.data[0x84:msg.data.length - 0x80];

        // Verify the signature and revert if it's invalid
        address recoveredSigner = ECDSA.recover(keccak256(calldataBytes).toEthSignedMessageHash(), burnerSignature);
        if (recoveredSigner != BurnsStorage.get().burnSigner) {
            revert InvalidBurnSigner();
        }
    }

    /**
     * @notice Recovers the signer address from an ECDSA signature over the EIP-712 hash of authorization bytes.
     * @param authorizations The byte array representing the set of authorizations that were signed.
     * @param signature The 65-byte ECDSA signature (r, s, v).
     * @return address The address recovered from the signature. Returns address(0) if the signature is invalid.
     */
    function _recoverAuthorizationSigner(bytes memory authorizations, bytes memory signature)
        internal
        pure
        returns (address)
    {
        return ECDSA.recover(keccak256(authorizations).toEthSignedMessageHash(), signature);
    }

    /**
     * @notice Validates contents of a single burn authorization based on various criteria for the current chain context.
     * @dev Checks include: non-zero value, source domain match, expiry block, fee limit, source contract address,
     *      token support, and signer delegation.
     * @param auth The `bytes29` encoded burn authorization to validate.
     * @param authorizationSigner The address recovered from the signature covering the entire authorization set.
     *                            This address must have been delegated authority for the specified balance.
     * @param fee The fee proposed for this specific burn authorization.
     * @param index The index of this authorization within the original array (used for detailed error messages).
     * @return relevant A boolean indicating if the authorization is for the current domain (`true`) or a different
     *                  domain (`false`). If `false`, the authorization should be skipped for processing on this chain.
     *                  Further validation checks are skipped if the domain doesn't match.
     */
    function _validateBurnAuthorization(bytes29 auth, address authorizationSigner, uint256 fee, uint32 index)
        internal
        view
        returns (bool relevant)
    {
        bytes29 spec = auth.getTransferSpec();

        // If any burn authorizations are zero (even if they are for a different domain), refuse to continue so that
        // they all fail together across all source domains
        uint256 value = spec.getValue();
        if (value == 0) {
            revert AuthorizationValueMustBePositive(index);
        }

        // If the burn authorization is for a different domain, ignore futher checks and indicate that to the caller
        // so it can be skipped
        uint32 domain = spec.getSourceDomain();
        if (!DomainStorage._isCurrentDomain(domain)) {
            return false;
        }

        // Ensure the burn authorization is not expired
        uint256 maxBlockHeight = auth.getMaxBlockHeight();
        if (maxBlockHeight < block.number) {
            revert AuthorizationExpired(index, maxBlockHeight, block.number);
        }

        // Ensure the fee is within the allowed range
        uint256 maxFee = auth.getMaxFee();
        if (maxFee < fee) {
            revert BurnFeeTooHigh(index, maxFee, fee);
        }

        // Ensure this is the correct source contract
        address sourceContract = _bytes32ToAddress(spec.getSourceContract());
        if (sourceContract != address(this)) {
            revert InvalidAuthorizationSourceContract(index, sourceContract);
        }

        // Ensure that the source token is supported
        address sourceToken = _bytes32ToAddress(spec.getSourceToken());
        if (!TokenSupportStorage._isTokenSupported(sourceToken)) {
            revert UnsupportedToken(index, sourceToken);
        }

        // Ensure that the signer of the burn authorization matches what was provided in the TransferSpec
        address sourceSigner = _bytes32ToAddress(spec.getSourceSigner());
        if (sourceSigner != authorizationSigner) {
            revert InvalidAuthorizationSourceSigner(index, sourceSigner, authorizationSigner);
        }

        // Ensure that the signer of the burn authorization is authorized for the balance being burned
        address sourceDepositor = _bytes32ToAddress(spec.getSourceDepositor());
        if (!DelegationStorage._wasEverAuthorizedForBalance(sourceToken, sourceDepositor, authorizationSigner)) {
            revert DelegationStorage.NotAuthorized();
        }

        return true;
    }

    /// Emitted when the depositor did not have a sufficient balance to cover what needed to be burned. This should
    /// never happen under normal circumstances.
    ///
    /// @param token                The token being burned
    /// @param depositor            The depositor who owns the balance
    /// @param value                The amount that needed to be burned
    /// @param spendableBalance     The amount that was present in the spendable balance
    /// @param withdrawingBalance   The amount that was present in the withdrawing balance
    event InsufficientBalance(
        address indexed token,
        address indexed depositor,
        uint256 value,
        uint256 spendableBalance,
        uint256 withdrawingBalance
    );

    /**
     * @notice Reduces a depositor's balances by a specified value, prioritizing the spendable balance.
     * @param token The address of the token whose balance is being reduced.
     * @param depositor The address of the account whose balance is being reduced.
     * @param value The total amount to be deducted.
     * @return fromSpendable The amount deducted from the `spendable` balance.
     * @return fromWithdrawing The amount deducted from the `withdrawing` balance.
     */
    function _reduceBalance(address token, address depositor, uint256 value)
        internal
        returns (uint256 fromSpendable, uint256 fromWithdrawing)
    {
        BalancesStorage.Data storage balances$ = BalancesStorage.get();

        uint256 needed = value;
        uint256 spendable = balances$.spendableBalances[token][depositor];

        if (spendable >= needed) {
            // If there is enough in the spendable balance, deduct from it and return
            balances$.spendableBalances[token][depositor] -= needed;
            return (needed, 0);
        }

        // Otherwise, take it all and continue for the rest
        balances$.spendableBalances[token][depositor] = 0;
        needed -= spendable;

        uint256 withdrawing = balances$.withdrawingBalances[token][depositor];

        if (withdrawing >= needed) {
            // If there is enough in the withdrawing balance, deduct from it and return
            balances$.withdrawingBalances[token][depositor] -= needed;
            return (spendable, needed);
        }

        // Otherwise, take it all
        balances$.withdrawingBalances[token][depositor] = 0;

        return (spendable, withdrawing);
    }
}<|MERGE_RESOLUTION|>--- conflicted
+++ resolved
@@ -46,11 +46,8 @@
     error MustHaveAtLeastOneBurnAuthorization();
     error AuthorizationValueMustBePositive(uint32 index);
     error AuthorizationExpired(uint32 index, uint256 maxBlockHeight, uint256 currentBlock);
-<<<<<<< HEAD
+    error InsufficientBalanceForSameChainSpend();
     error InvalidAuthorizationSourceSigner(uint32 index, address expectedSigner, address actualSigner);
-=======
-    error InsufficientBalanceForSameChainSpend();
->>>>>>> bd6ada25
     error InvalidAuthorizationSourceContract(uint32 index, address expectedSourceContract);
     error UnsupportedToken(uint32 index, address sourceToken);
     error BurnFeeTooHigh(uint32 index, uint256 maxFee, uint256 actualFee);
