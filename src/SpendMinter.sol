/*
 * Copyright 2025 Circle Internet Group, Inc. All rights reserved.

 * SPDX-License-Identifier: Apache-2.0

 * Licensed under the Apache License, Version 2.0 (the "License");
 * you may not use this file except in compliance with the License.
 * You may obtain a copy of the License at
 *
 *     http://www.apache.org/licenses/LICENSE-2.0
 *
 * Unless required by applicable law or agreed to in writing, software
 * distributed under the License is distributed on an "AS IS" BASIS,
 * WITHOUT WARRANTIES OR CONDITIONS OF ANY KIND, either express or implied.
 * See the License for the specific language governing permissions and
 * limitations under the License.
 */
pragma solidity ^0.8.28;

import {SpendCommon} from "src/SpendCommon.sol";
import {SpendWallet} from "src/SpendWallet.sol";
<<<<<<< HEAD
import {MintAuthorization} from "src/lib/authorizations/MintAuthorizations.sol";
=======
import {ECDSA} from "@openzeppelin/contracts/utils/cryptography/ECDSA.sol";
import {MessageHashUtils} from "@openzeppelin/contracts/utils/cryptography/MessageHashUtils.sol";
>>>>>>> 21cc34a4

/// @title Spend Minter
///
/// This contract allows the spending of funds from the SpendWallet contract, either on the same chain or on a different
/// chain. Spending requires a signed authorization from the operator. See the documentation for the SpendWallet
/// contract for more details.
contract SpendMinter is SpendCommon {
    using MessageHashUtils for bytes32;

    error InvalidMintAuthorizationSigner();

    /// Maps token addresses to their corresponding minter contract addresses.
    /// The token minter contracts must have permission to mint the associated token.
    mapping(address token => address tokenMintAuthority) public tokenMintAuthorities;

<<<<<<< HEAD
    /// @notice The address that signs mint authorizations
    address public mintSigner;
=======
    /// The address of the operator that can sign mint authorizations
    address public mintAuthorizationSigner;
>>>>>>> 21cc34a4

    ////////////////////////////////////////////////////////////////////////////////////////////////////////////////////
    // Initialization

    /// @custom:oz-upgrades-unsafe-allow constructor
    constructor() {
        // Ensure that the implementation contract cannot be initialized, only the proxy
        _disableInitializers();
    }

    /// Initializes the contract with the counterpart wallet address
    ///
    /// @param wallet   The address of the wallet contract on the same chain
    /// @param domain   The operator-issued identifier for this chain
    function initialize(address wallet, uint32 domain) public reinitializer(2) {
        __SpendCommon_init(wallet, domain);
    }

    ////////////////////////////////////////////////////////////////////////////////////////////////////////////////////
    // Spending

    /// Emitted when the a spend authorization is used
    ///
    /// @param token                The token that was spent
    /// @param recipient            The recipient of the funds
    /// @param spendHash            The keccak256 hash of the `SpendSpec`
    /// @param sourceDomain         The domain the funds came from
    /// @param depositor            The depositor on the source domain
    /// @param value                The amount that was minted/transferred
    /// @param spendAuthorization   The entire spend authorization that was used
    event Spent(
        address indexed token,
        address indexed recipient,
        bytes32 indexed spendHash,
        uint32 sourceDomain,
        bytes32 depositor,
        uint256 value,
        bytes spendAuthorization
    );

    /// Spend funds via a signed spend authorization from the operator. Accepts either a single encoded
    /// `SpendAuthorization` or an encoded set of them. Emits an event containing the keccak256 hash of the encoded
    /// `SpendSpec` (which is the same for the burn), to be used as a cross-chain identifier.
    ///
    /// @param authorizations   The byte-encoded spend authorization(s)
    /// @param signature        The signature from the operator
    function spend(bytes memory authorizations, bytes memory signature) external whenNotPaused {
        _verifyMintAuthorizationSignature(authorizations, signature);
        // For each spend authorization:
        // IMintToken(tokenMintAuthorities[token]).mint(to, amount);
    }

    function _verifyMintAuthorizationSignature(bytes memory authorizations, bytes memory signature) internal view {
        bytes32 authorizationsHash = keccak256(authorizations);
        address recoveredSigner = ECDSA.recover(authorizationsHash.toEthSignedMessageHash(), signature);
        if (recoveredSigner != mintAuthorizationSigner) {
            revert InvalidMintAuthorizationSigner();
        }
    }

    /// Emitted when the mint authority is updated for a token
    ///
    /// @param token              The token whose mint authority was updated
    /// @param oldMintAuthority   The previous mint authority address
    /// @param newMintAuthority   The new mint authority address
    event MintAuthorityUpdated(address token, address oldMintAuthority, address newMintAuthority);

    /// Updates the mint authority for a token.
    ///
    /// @dev May only be called by the `owner` role
    ///
    /// @param token              The token address to update the mint authority for
    /// @param newMintAuthority   The address to set as the new mint authority
    function updateMintAuthority(address token, address newMintAuthority) external onlyOwner tokenSupported(token) {
        _checkNotZeroAddress(newMintAuthority);

        address oldMintAuthority = tokenMintAuthorities[token];
        tokenMintAuthorities[token] = newMintAuthority;
        emit MintAuthorityUpdated(token, oldMintAuthority, newMintAuthority);
    }

<<<<<<< HEAD
    /// Emitted when the mintSigner role is updated
    ///
    /// @param oldMintSigner   The previous mint signer address
    /// @param newMintSigner   The new mint signer address
    event MintSignerUpdated(address oldMintSigner, address newMintSigner);

    /// Updates the mint signer for the contract.
    ///
    /// @dev May only be called by the `owner` role
    ///
    /// @param newMintSigner   The new mint signer address
    function updateMintSigner(address newMintSigner) external onlyOwner {
        _checkNotZeroAddress(newMintSigner);

        address oldMintSigner = mintSigner;
        mintSigner = newMintSigner;
        emit MintSignerUpdated(oldMintSigner, newMintSigner);
    }

    /// Returns the byte encoding of a single mint authorization
    ///
    /// @param authorization   The mint authorization to encode
    function encodeMintAuthorization(MintAuthorization memory authorization) external pure returns (bytes memory) {}

    /// Returns the byte encoding of a set of mint authorizations
    ///
    /// @dev The mint authorizations must be sorted by domain
    ///
    /// @param authorizations   The mint authorizations to encode
    function encodeMintAuthorizations(MintAuthorization[] memory authorizations) external pure returns (bytes memory) {}

=======
    /// Emitted when the mintAuthorizationSigner role is updated
    ///
    /// @param oldMintAuthorizationSigner   The previous mint authorization signer address
    /// @param newMintAuthorizationSigner   The new mint authorization signer address
    event MintAuthorizationSignerUpdated(address oldMintAuthorizationSigner, address newMintAuthorizationSigner);

    /// Sets the operator address that may sign mint authorizations
    ///
    /// @dev May only be called by the `owner` role
    ///
    /// @param newMintAuthorizationSigner   The new mint authorization signer address
    function updateMintAuthorizationSigner(address newMintAuthorizationSigner) external onlyOwner {
        _checkNotZeroAddress(newMintAuthorizationSigner);

        address oldMintAuthorizationSigner = mintAuthorizationSigner;
        mintAuthorizationSigner = newMintAuthorizationSigner;
        emit MintAuthorizationSignerUpdated(oldMintAuthorizationSigner, newMintAuthorizationSigner);
    }

>>>>>>> 21cc34a4
    ////////////////////////////////////////////////////////////////////////////////////////////////////////////////////
    // Informational

    function walletContract() external view returns (SpendWallet) {
        return SpendWallet(_counterpart());
    }
}<|MERGE_RESOLUTION|>--- conflicted
+++ resolved
@@ -19,12 +19,9 @@
 
 import {SpendCommon} from "src/SpendCommon.sol";
 import {SpendWallet} from "src/SpendWallet.sol";
-<<<<<<< HEAD
 import {MintAuthorization} from "src/lib/authorizations/MintAuthorizations.sol";
-=======
 import {ECDSA} from "@openzeppelin/contracts/utils/cryptography/ECDSA.sol";
 import {MessageHashUtils} from "@openzeppelin/contracts/utils/cryptography/MessageHashUtils.sol";
->>>>>>> 21cc34a4
 
 /// @title Spend Minter
 ///
@@ -40,13 +37,8 @@
     /// The token minter contracts must have permission to mint the associated token.
     mapping(address token => address tokenMintAuthority) public tokenMintAuthorities;
 
-<<<<<<< HEAD
-    /// @notice The address that signs mint authorizations
-    address public mintSigner;
-=======
     /// The address of the operator that can sign mint authorizations
     address public mintAuthorizationSigner;
->>>>>>> 21cc34a4
 
     ////////////////////////////////////////////////////////////////////////////////////////////////////////////////////
     // Initialization
@@ -128,26 +120,6 @@
         emit MintAuthorityUpdated(token, oldMintAuthority, newMintAuthority);
     }
 
-<<<<<<< HEAD
-    /// Emitted when the mintSigner role is updated
-    ///
-    /// @param oldMintSigner   The previous mint signer address
-    /// @param newMintSigner   The new mint signer address
-    event MintSignerUpdated(address oldMintSigner, address newMintSigner);
-
-    /// Updates the mint signer for the contract.
-    ///
-    /// @dev May only be called by the `owner` role
-    ///
-    /// @param newMintSigner   The new mint signer address
-    function updateMintSigner(address newMintSigner) external onlyOwner {
-        _checkNotZeroAddress(newMintSigner);
-
-        address oldMintSigner = mintSigner;
-        mintSigner = newMintSigner;
-        emit MintSignerUpdated(oldMintSigner, newMintSigner);
-    }
-
     /// Returns the byte encoding of a single mint authorization
     ///
     /// @param authorization   The mint authorization to encode
@@ -160,7 +132,6 @@
     /// @param authorizations   The mint authorizations to encode
     function encodeMintAuthorizations(MintAuthorization[] memory authorizations) external pure returns (bytes memory) {}
 
-=======
     /// Emitted when the mintAuthorizationSigner role is updated
     ///
     /// @param oldMintAuthorizationSigner   The previous mint authorization signer address
@@ -180,7 +151,6 @@
         emit MintAuthorizationSignerUpdated(oldMintAuthorizationSigner, newMintAuthorizationSigner);
     }
 
->>>>>>> 21cc34a4
     ////////////////////////////////////////////////////////////////////////////////////////////////////////////////////
     // Informational
 
